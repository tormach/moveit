--- conflicted
+++ resolved
@@ -326,7 +326,6 @@
         update = true;
         robot_state_.setJointPositions(jm, &(joint_state->position[i]));
 
-<<<<<<< HEAD
         // optionally copy velocities and effort
         if (copy_dynamics_)
         {
@@ -343,8 +342,6 @@
           }
         }
 
-=======
->>>>>>> a7409c00
         // continuous joints wrap, so we don't modify them (even if they are outside bounds!)
         if (jm->getType() == robot_model::JointModel::REVOLUTE)
           if (static_cast<const robot_model::RevoluteJointModel*>(jm)->isContinuous())
